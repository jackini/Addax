--- conflicted
+++ resolved
@@ -4,20 +4,12 @@
 
 public enum ClickhouseWriterErrorCode implements ErrorCode {
     TUPLE_NOT_SUPPORTED_ERROR("ClickhouseWriter-00", "不支持TUPLE类型导入."),
-<<<<<<< HEAD
-	;
-=======
     ;
->>>>>>> ce2a6a32
 
     private final String code;
     private final String description;
 
-<<<<<<< HEAD
-    ClickhouseWriterErrorCode(String code, String description) {
-=======
     private ClickhouseWriterErrorCode(String code, String description) {
->>>>>>> ce2a6a32
         this.code = code;
         this.description = description;
     }
